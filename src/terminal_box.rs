// SPDX-License-Identifier: GPL-3.0-only

use alacritty_terminal::{
    index::{Column as TermColumn, Point as TermPoint, Side as TermSide},
    selection::{Selection, SelectionType},
    term::{cell::Flags, TermMode},
};
use cosmic::{
    cosmic_theme::palette::{blend::Compose, WithAlpha},
    iced::{
        advanced::graphics::text::{font_system, Raw},
        event::{Event, Status},
        keyboard::{Event as KeyEvent, KeyCode, Modifiers},
        mouse::{self, Button, Event as MouseEvent, ScrollDelta},
        Color, Element, Length, Padding, Point, Rectangle, Size, Vector,
    },
    iced_core::{
        clipboard::Clipboard,
        layout::{self, Layout},
        renderer::{self, Quad, Renderer as _},
        text::Renderer as _,
        widget::{
            self,
            operation::{self, Operation, OperationOutputWrapper},
            tree, Id, Widget,
        },
        Shell,
    },
    theme::Theme,
    Renderer,
};
use cosmic_text::LayoutGlyph;
use indexmap::IndexSet;
use std::{
    cell::Cell,
    cmp,
    sync::Mutex,
    time::{Duration, Instant},
};

use crate::{Terminal, TerminalScroll, terminal::Metadata};

pub struct TerminalBox<'a, Message> {
    terminal: &'a Mutex<Terminal>,
    id: Option<Id>,
    padding: Padding,
    click_timing: Duration,
    context_menu: Option<Point>,
    on_context_menu: Option<Box<dyn Fn(Option<Point>) -> Message + 'a>>,
}

impl<'a, Message> TerminalBox<'a, Message>
where
    Message: Clone,
{
    pub fn new(terminal: &'a Mutex<Terminal>) -> Self {
        Self {
            terminal,
            id: None,
            padding: Padding::new(0.0),
            click_timing: Duration::from_millis(500),
            context_menu: None,
            on_context_menu: None,
        }
    }

    pub fn id(mut self, id: Id) -> Self {
        self.id = Some(id);
        self
    }

    pub fn padding<P: Into<Padding>>(mut self, padding: P) -> Self {
        self.padding = padding.into();
        self
    }

    pub fn click_timing(mut self, click_timing: Duration) -> Self {
        self.click_timing = click_timing;
        self
    }

    pub fn context_menu(mut self, position: Point) -> Self {
        self.context_menu = Some(position);
        self
    }

    pub fn on_context_menu(
        mut self,
        on_context_menu: impl Fn(Option<Point>) -> Message + 'a,
    ) -> Self {
        self.on_context_menu = Some(Box::new(on_context_menu));
        self
    }
}

pub fn terminal_box<'a, Message>(terminal: &'a Mutex<Terminal>) -> TerminalBox<'a, Message>
where
    Message: Clone,
{
    TerminalBox::new(terminal)
}

impl<'a, Message> Widget<Message, Renderer> for TerminalBox<'a, Message>
where
    Message: Clone,
{
    fn tag(&self) -> tree::Tag {
        tree::Tag::of::<State>()
    }

    fn state(&self) -> tree::State {
        tree::State::new(State::new())
    }

    fn width(&self) -> Length {
        Length::Fill
    }

    fn height(&self) -> Length {
        Length::Fill
    }

    fn layout(
        &self,
        _tree: &mut widget::Tree,
        _renderer: &Renderer,
        limits: &layout::Limits,
    ) -> layout::Node {
        let limits = limits.width(Length::Fill).height(Length::Fill);

        let mut terminal = self.terminal.lock().unwrap();

        //TODO: set size?

        // Update if needed
        if terminal.needs_update {
            terminal.update();
            terminal.needs_update = false;
        }

        // Ensure terminal is shaped
        terminal.with_buffer_mut(|buffer| {
            let mut font_system = font_system().write().unwrap();
            buffer.shape_until_scroll(font_system.raw(), true);
        });

        // Calculate layout lines
        terminal.with_buffer(|buffer| {
            let mut layout_lines = 0;
            for line in buffer.lines.iter() {
                match line.layout_opt() {
                    Some(layout) => layout_lines += layout.len(),
                    None => (),
                }
            }

            let height = layout_lines as f32 * buffer.metrics().line_height;
            let size = Size::new(limits.max().width, height);

            layout::Node::new(limits.resolve(size))
        })
    }

    fn operate(
        &self,
        tree: &mut widget::Tree,
        _layout: Layout<'_>,
        _renderer: &Renderer,
        operation: &mut dyn Operation<OperationOutputWrapper<Message>>,
    ) {
        let state = tree.state.downcast_mut::<State>();

        operation.focusable(state, self.id.as_ref());
    }

    fn mouse_interaction(
        &self,
        tree: &widget::Tree,
        layout: Layout<'_>,
        cursor_position: mouse::Cursor,
        _viewport: &Rectangle,
        _renderer: &Renderer,
    ) -> mouse::Interaction {
        let state = tree.state.downcast_ref::<State>();

        match &state.dragging {
            Some(Dragging::Scrollbar { .. }) => return mouse::Interaction::Idle,
            _ => {}
        }

        if let Some(p) = cursor_position.position_in(layout.bounds()) {
            let terminal = self.terminal.lock().unwrap();
            let buffer_size = terminal.with_buffer(|buffer| buffer.size());

            let x = p.x - self.padding.left;
            let y = p.y - self.padding.top;
            if x >= 0.0 && x < buffer_size.0 && y >= 0.0 && y < buffer_size.1 {
                return mouse::Interaction::Text;
            }
        }

        mouse::Interaction::Idle
    }

    fn draw(
        &self,
        tree: &widget::Tree,
        renderer: &mut Renderer,
        theme: &Theme,
        _style: &renderer::Style,
        layout: Layout<'_>,
        cursor_position: mouse::Cursor,
        viewport: &Rectangle,
    ) {
        let instant = Instant::now();

        let state = tree.state.downcast_ref::<State>();

        let cosmic_theme = theme.cosmic();
        let scrollbar_w = cosmic_theme.spacing.space_xxs as f32;

        let view_position =
            layout.position() + [self.padding.left as f32, self.padding.top as f32].into();
        let view_w = cmp::min(viewport.width as i32, layout.bounds().width as i32)
            - self.padding.horizontal() as i32
            - scrollbar_w as i32;
        let view_h = cmp::min(viewport.height as i32, layout.bounds().height as i32)
            - self.padding.vertical() as i32;

        if view_w <= 0 || view_h <= 0 {
            // Zero sized image
            return;
        }

        let mut terminal = self.terminal.lock().unwrap();

        // Ensure terminal is the right size
        terminal.resize(view_w as u32, view_h as u32);

        // Update if needed
        if terminal.needs_update {
            terminal.update();
            terminal.needs_update = false;
        }

        // Ensure terminal is shaped
        terminal.with_buffer_mut(|buffer| {
            let mut font_system = font_system().write().unwrap();
            buffer.shape_until_scroll(font_system.raw(), true);
        });

        // Render default background
        {
<<<<<<< HEAD
            let background_color = cosmic_text::Color(terminal.default_attrs().metadata as u32);
            //TODO: get shaded background color from theme
            let mut shade: f32 = 1.0;
            if !state.is_focused {
                shade = 0.90;
            }
            let background = Color::new(
                background_color.r() as f32 * shade / 255.0,
                background_color.g() as f32 * shade / 255.0,
                background_color.b() as f32 * shade / 255.0,
                background_color.a() as f32 * shade / 255.0,
            );
=======
            let meta = &terminal.metadata_set[terminal.default_attrs().metadata];
            let background_color = meta.bg;

>>>>>>> 4e0e84a4
            renderer.fill_quad(
                Quad {
                    bounds: Rectangle::new(
                        view_position,
                        Size::new(view_w as f32 + scrollbar_w, view_h as f32),
                    ),
                    border_radius: 0.0.into(),
                    border_width: 0.0,
                    border_color: Color::TRANSPARENT,
                },
                background,
            );
        }

        // Render cell backgrounds that do not match default
        terminal.with_buffer(|buffer| {
            for run in buffer.layout_runs() {
                struct BgRect<'a> {
                    default_metadata: usize,
                    metadata: usize,
                    glyph_font_size: f32,
                    start_x: f32,
                    end_x: f32,
                    line_height: f32,
                    line_top: f32,
                    view_position: Point,
                    metadata_set: &'a IndexSet<Metadata>,
                }

                impl<'a> BgRect<'a> {
                    fn update<Renderer: renderer::Renderer>(
                        &mut self,
                        glyph: &LayoutGlyph,
                        renderer: &mut Renderer,
                    ) {
                        if glyph.metadata == self.metadata {
                            self.end_x = glyph.x + glyph.w;
                        } else {
                            self.fill(renderer);
                            self.metadata = glyph.metadata;
                            self.glyph_font_size = glyph.font_size;
                            self.start_x = glyph.x;
                            self.end_x = glyph.x + glyph.w;
                        }
                    }

                    fn fill<Renderer: renderer::Renderer>(&mut self, renderer: &mut Renderer) {
                        if self.metadata == self.default_metadata {
                            return;
                        }

                        let cosmic_text_to_iced_color = |color: cosmic_text::Color| {
                            Color::new(
                                color.r() as f32 / 255.0,
                                color.g() as f32 / 255.0,
                                color.b() as f32 / 255.0,
                                color.a() as f32 / 255.0,
                            )
                        };

                        macro_rules! mk_pos_offset {
                            ($x_offset:expr, $bottom_offset:expr) => {
                                Vector::new(self.start_x + $x_offset, self.line_top + self.line_height - $bottom_offset)
                            };
                        }

                        macro_rules! mk_quad {
                            ($pos_offset:expr, $style_line_height:expr, $width:expr) => {
                                Quad {
                                    bounds: Rectangle::new(
                                                self.view_position + $pos_offset,
                                                Size::new($width, $style_line_height),
                                            ),
                                            border_radius: 0.0.into(),
                                            border_width: 0.0,
                                            border_color: Color::TRANSPARENT,
                                }

                            };
                            ($pos_offset:expr, $style_line_height:expr) => {
                                mk_quad!($pos_offset, $style_line_height, self.end_x - self.start_x)
                            };
                        }

                        let metadata = &self.metadata_set[self.metadata];
                        let color = metadata.bg;
                        renderer.fill_quad(
                            mk_quad!(mk_pos_offset!(0.0, self.line_height), self.line_height),
                            cosmic_text_to_iced_color(color),
                        );

                        if !metadata.flags.is_empty() {
                            let style_line_height = (self.glyph_font_size / 10.0).max(2.0).min(16.0);

                            let line_color = cosmic_text_to_iced_color(metadata.underline_color);

                            if metadata.flags.contains(Flags::STRIKEOUT) {
                                let bottom_offset = (self.line_height - style_line_height) / 2.0;
                                let pos_offset = mk_pos_offset!(0.0, bottom_offset);
                                let underline_quad = mk_quad!(pos_offset, style_line_height);
                                renderer.fill_quad(underline_quad, line_color);
                            }

                            if metadata.flags.contains(Flags::UNDERLINE) {
                                let bottom_offset = style_line_height * 2.0;
                                let pos_offset = mk_pos_offset!(0.0, bottom_offset);
                                let underline_quad = mk_quad!(pos_offset, style_line_height);
                                renderer.fill_quad(underline_quad, line_color);
                            }

                            if metadata.flags.contains(Flags::DOUBLE_UNDERLINE) {
                                let style_line_height = style_line_height / 2.0;
                                let gap = style_line_height.max(1.5);
                                let bottom_offset = (style_line_height + gap) * 2.0;

                                let pos_offset1 = mk_pos_offset!(0.0, bottom_offset);
                                let underline1_quad = mk_quad!(pos_offset1, style_line_height);

                                let pos_offset2 = mk_pos_offset!(0.0, bottom_offset/2.0);
                                let underline2_quad = mk_quad!(pos_offset2, style_line_height);

                                renderer.fill_quad(underline1_quad, line_color);
                                renderer.fill_quad(underline2_quad, line_color);
                            }

                            if metadata.flags.contains(Flags::DOTTED_UNDERLINE) {
                                let bottom_offset = style_line_height * 2.0;

                                let full_width = self.end_x - self.start_x;
                                let mut accu_width = 0.0;
                                let mut dot_width = 2.0f32.min(full_width - accu_width);

                                while accu_width < full_width {
                                    dot_width = dot_width.min(full_width - accu_width);
                                    let pos_offset = mk_pos_offset!(accu_width, bottom_offset);
                                    let underline_quad = mk_quad!(pos_offset, style_line_height, dot_width);
                                    renderer.fill_quad(underline_quad, line_color);
                                    accu_width  += 2.0 * dot_width;
                                }
                            }

                            if metadata.flags.contains(Flags::DASHED_UNDERLINE) {
                                let bottom_offset = style_line_height * 2.0;

                                let full_width = self.end_x - self.start_x;
                                let mut accu_width = 0.0;
                                let mut dash_width = 6.0f32.min(full_width - accu_width);
                                let gap_width = dash_width / 2.0;

                                // gap-width dash first
                                let pos_offset = mk_pos_offset!(accu_width, bottom_offset);
                                let underline_quad = mk_quad!(pos_offset, style_line_height, gap_width);
                                renderer.fill_quad(underline_quad, line_color);
                                accu_width += gap_width * 2.0;

                                while accu_width < full_width {
                                    dash_width = dash_width.min(full_width - accu_width);
                                    let pos_offset = mk_pos_offset!(accu_width, bottom_offset);
                                    let underline_quad = mk_quad!(pos_offset, style_line_height, dash_width);
                                    renderer.fill_quad(underline_quad, line_color);
                                    accu_width  += dash_width + gap_width;
                                }
                            }

                            if metadata.flags.contains(Flags::UNDERCURL) {
                                let style_line_height = style_line_height.floor();
                                let bottom_offset = style_line_height * 1.5;

                                let full_width = self.end_x - self.start_x;
                                let mut accu_width = 0.0;
                                let mut dot_width = 1.0f32.min(full_width - accu_width);

                                while accu_width < full_width {
                                    dot_width = dot_width.min(full_width - accu_width);

                                    let dot_bottom_offset = match accu_width as u32 % 8 {
                                        3 | 4 | 5 => bottom_offset + style_line_height,
                                        2 | 6 => bottom_offset + 2.0 * style_line_height / 3.0,
                                        1 | 7 => bottom_offset + 1.0 * style_line_height / 3.0,
                                        _ => bottom_offset,
                                    };

                                    let pos_offset = mk_pos_offset!(accu_width, dot_bottom_offset);
                                    let underline_quad = mk_quad!(pos_offset, style_line_height, dot_width);
                                    renderer.fill_quad(underline_quad, line_color);
                                    accu_width += dot_width;
                                }
                            }
                        }
                    }
                }

                let default_metadata = terminal.default_attrs().metadata;
                let metadata_set = &terminal.metadata_set;
                let mut bg_rect = BgRect {
                    default_metadata,
                    metadata: default_metadata,
                    glyph_font_size: 0.0,
                    start_x: 0.0,
                    end_x: 0.0,
                    line_height: buffer.metrics().line_height,
                    line_top: run.line_top,
                    view_position,
                    metadata_set,
                };
                for glyph in run.glyphs.iter() {
                    bg_rect.update(glyph, renderer);
                }
                bg_rect.fill(renderer);
            }
        });

        renderer.fill_raw(Raw {
            buffer: terminal.buffer_weak(),
            position: view_position,
            color: Color::new(1.0, 1.0, 1.0, 1.0), // TODO
            clip_bounds: Rectangle::new(view_position, Size::new(view_w as f32, view_h as f32)),
        });

        // Draw scrollbar
        if let Some((start, end)) = terminal.scrollbar() {
            let scrollbar_y = start * view_h as f32;
            let scrollbar_h = end * view_h as f32 - scrollbar_y;
            let scrollbar_rect = Rectangle::new(
                [view_w as f32, scrollbar_y].into(),
                Size::new(scrollbar_w, scrollbar_h),
            );

            let pressed = match &state.dragging {
                Some(Dragging::Scrollbar { .. }) => true,
                _ => false,
            };

            let mut hover = false;
            if let Some(p) = cursor_position.position_in(layout.bounds()) {
                let x = p.x - self.padding.left;
                if x >= scrollbar_rect.x && x < (scrollbar_rect.x + scrollbar_rect.width) {
                    hover = true;
                }
            }

            let mut scrollbar_draw = scrollbar_rect + Vector::new(view_position.x, view_position.y);
            if !hover && !pressed {
                // Decrease draw width and keep centered when not hovered or pressed
                scrollbar_draw.width /= 2.0;
                scrollbar_draw.x += scrollbar_draw.width / 2.0;
            }

            // neutral_6, 0.7
            let base_color = cosmic_theme
                .palette
                .neutral_6
                .without_alpha()
                .with_alpha(0.7);
            let scrollbar_color: Color = if pressed {
                // pressed_state_color, 0.5
                cosmic_theme
                    .background
                    .component
                    .pressed
                    .without_alpha()
                    .with_alpha(0.5)
                    .over(base_color)
                    .into()
            } else if hover {
                // hover_state_color, 0.2
                cosmic_theme
                    .background
                    .component
                    .hover
                    .without_alpha()
                    .with_alpha(0.2)
                    .over(base_color)
                    .into()
            } else {
                base_color.into()
            };

            renderer.fill_quad(
                Quad {
                    bounds: scrollbar_draw,
                    border_radius: (scrollbar_draw.width / 2.0).into(),
                    border_width: 0.0,
                    border_color: Color::TRANSPARENT,
                },
                scrollbar_color,
            );

            state.scrollbar_rect.set(scrollbar_rect);
        } else {
            state.scrollbar_rect.set(Rectangle::default())
        }

        let duration = instant.elapsed();
        log::trace!("redraw {}, {}: {:?}", view_w, view_h, duration);
    }

    fn on_event(
        &mut self,
        tree: &mut widget::Tree,
        event: Event,
        layout: Layout<'_>,
        cursor_position: mouse::Cursor,
        _renderer: &Renderer,
        _clipboard: &mut dyn Clipboard,
        shell: &mut Shell<'_, Message>,
        _viewport: &Rectangle<f32>,
    ) -> Status {
        let state = tree.state.downcast_mut::<State>();
        let scrollbar_rect = state.scrollbar_rect.get();
        let mut terminal = self.terminal.lock().unwrap();
        let buffer_size = terminal.with_buffer(|buffer| buffer.size());

        let is_app_cursor = terminal.term.lock().mode().contains(TermMode::APP_CURSOR);

        let mut status = Status::Ignored;
        match event {
            Event::Keyboard(KeyEvent::KeyPressed {
                key_code,
                modifiers,
            }) if state.is_focused => match (
                modifiers.logo(),
                modifiers.control(),
                modifiers.alt(),
                modifiers.shift(),
            ) {
                (true, _, _, _) => {
                    // Ignore super keys
                }
                (_, true, _, _) => match key_code {
                    KeyCode::Up => {
                        terminal.input_scroll(b"\x1B[1;5A".as_slice());
                        status = Status::Captured;
                    }
                    KeyCode::Down => {
                        terminal.input_scroll(b"\x1B[1;5B".as_slice());
                        status = Status::Captured;
                    }
                    KeyCode::Right => {
                        terminal.input_scroll(b"\x1B[1;5C".as_slice());
                        status = Status::Captured;
                    }
                    KeyCode::Left => {
                        terminal.input_scroll(b"\x1B[1;5D".as_slice());
                        status = Status::Captured;
                    }
                    KeyCode::End => {
                        terminal.input_scroll(b"\x1B[1;5F".as_slice());
                        status = Status::Captured;
                    }
                    KeyCode::Home => {
                        terminal.input_scroll(b"\x1B[1;5H".as_slice());
                        status = Status::Captured;
                    }
                    KeyCode::Delete => {
                        terminal.input_scroll(b"\x1B[3;5~".as_slice());
                        status = Status::Captured;
                    }
                    KeyCode::PageUp => {
                        terminal.input_scroll(b"\x1B[5;5~".as_slice());
                        status = Status::Captured;
                    }
                    KeyCode::PageDown => {
                        terminal.input_scroll(b"\x1B[6;5~".as_slice());
                        status = Status::Captured;
                    }
                    KeyCode::F1 => {
                        terminal.input_scroll(b"\x1BO;5P".as_slice());
                        status = Status::Captured;
                    }
                    KeyCode::F2 => {
                        terminal.input_scroll(b"\x1BO;5Q".as_slice());
                        status = Status::Captured;
                    }
                    KeyCode::F3 => {
                        terminal.input_scroll(b"\x1BO;5R".as_slice());
                        status = Status::Captured;
                    }
                    KeyCode::F4 => {
                        terminal.input_scroll(b"\x1BO;5S".as_slice());
                        status = Status::Captured;
                    }
                    KeyCode::F5 => {
                        terminal.input_scroll(b"\x1B[15;5~".as_slice());
                        status = Status::Captured;
                    }
                    KeyCode::F6 => {
                        terminal.input_scroll(b"\x1B[17;5~".as_slice());
                        status = Status::Captured;
                    }
                    KeyCode::F7 => {
                        terminal.input_scroll(b"\x1B[18;5~".as_slice());
                        status = Status::Captured;
                    }
                    KeyCode::F8 => {
                        terminal.input_scroll(b"\x1B[19;5~".as_slice());
                        status = Status::Captured;
                    }
                    KeyCode::F9 => {
                        terminal.input_scroll(b"\x1B[20;5~".as_slice());
                        status = Status::Captured;
                    }
                    KeyCode::F10 => {
                        terminal.input_scroll(b"\x1B[21;5~".as_slice());
                        status = Status::Captured;
                    }
                    KeyCode::F11 => {
                        terminal.input_scroll(b"\x1B[23;5~".as_slice());
                        status = Status::Captured;
                    }
                    KeyCode::F12 => {
                        terminal.input_scroll(b"\x1B[24;5~".as_slice());
                        status = Status::Captured;
                    }
                    _ => (),
                },
                (_, _, true, _) => {
                    // Ignore alt keys
                    //TODO: alt keys for control characters
                }
                // Handle shift keys
                (_, _, _, true) => match key_code {
                    KeyCode::End => {
                        terminal.scroll(TerminalScroll::Bottom);
                    }
                    KeyCode::Home => {
                        terminal.scroll(TerminalScroll::Top);
                    }
                    KeyCode::PageDown => {
                        terminal.scroll(TerminalScroll::PageDown);
                    }
                    KeyCode::PageUp => {
                        terminal.scroll(TerminalScroll::PageUp);
                    }
                    KeyCode::Tab => {
                        terminal.input_scroll(b"\x1B[Z".as_slice());
                    }
                    _ => {}
                },
                // Handle keys with no modifiers
                (_, _, _, false) => match key_code {
                    KeyCode::Backspace => {
                        terminal.input_scroll(b"\x7F".as_slice());
                        status = Status::Captured;
                    }
                    KeyCode::Tab => {
                        terminal.input_scroll(b"\t".as_slice());
                        status = Status::Captured;
                    }
                    KeyCode::Enter => {
                        terminal.input_scroll(b"\r".as_slice());
                        status = Status::Captured;
                    }
                    KeyCode::Escape => {
                        let had_selection = {
                            let mut term = terminal.term.lock();
                            term.selection.take().is_some()
                        };
                        if had_selection {
                            terminal.update();
                        } else {
                            terminal.input_scroll(b"\x1B".as_slice());
                        }
                        status = Status::Captured;
                    }
                    KeyCode::Up => {
                        let code = if is_app_cursor { b"\x1BOA" } else { b"\x1B[A" };

                        terminal.input_scroll(code.as_slice());
                        status = Status::Captured;
                    }
                    KeyCode::Down => {
                        let code = if is_app_cursor { b"\x1BOB" } else { b"\x1B[B" };

                        terminal.input_scroll(code.as_slice());
                        status = Status::Captured;
                    }
                    KeyCode::Right => {
                        let code = if is_app_cursor { b"\x1BOC" } else { b"\x1B[C" };

                        terminal.input_scroll(code.as_slice());
                        status = Status::Captured;
                    }
                    KeyCode::Left => {
                        let code = if is_app_cursor { b"\x1BOD" } else { b"\x1B[D" };

                        terminal.input_scroll(code.as_slice());
                        status = Status::Captured;
                    }
                    KeyCode::End => {
                        let code = if is_app_cursor { b"\x1BOF" } else { b"\x1B[F" };

                        terminal.input_scroll(code.as_slice());
                        status = Status::Captured;
                    }
                    KeyCode::Home => {
                        let code = if is_app_cursor { b"\x1BOH" } else { b"\x1B[H" };

                        terminal.input_scroll(code.as_slice());
                        status = Status::Captured;
                    }
                    KeyCode::Insert => {
                        terminal.input_scroll(b"\x1B[2~".as_slice());
                        status = Status::Captured;
                    }
                    KeyCode::Delete => {
                        terminal.input_scroll(b"\x1B[3~".as_slice());
                        status = Status::Captured;
                    }
                    KeyCode::PageUp => {
                        terminal.input_scroll(b"\x1B[5~".as_slice());
                        status = Status::Captured;
                    }
                    KeyCode::PageDown => {
                        terminal.input_scroll(b"\x1B[6~".as_slice());
                        status = Status::Captured;
                    }
                    KeyCode::F1 => {
                        terminal.input_scroll(b"\x1BOP".as_slice());
                        status = Status::Captured;
                    }
                    KeyCode::F2 => {
                        terminal.input_scroll(b"\x1BOQ".as_slice());
                        status = Status::Captured;
                    }
                    KeyCode::F3 => {
                        terminal.input_scroll(b"\x1BOR".as_slice());
                        status = Status::Captured;
                    }
                    KeyCode::F4 => {
                        terminal.input_scroll(b"\x1BOS".as_slice());
                        status = Status::Captured;
                    }
                    KeyCode::F5 => {
                        terminal.input_scroll(b"\x1B[15~".as_slice());
                        status = Status::Captured;
                    }
                    KeyCode::F6 => {
                        terminal.input_scroll(b"\x1B[17~".as_slice());
                        status = Status::Captured;
                    }
                    KeyCode::F7 => {
                        terminal.input_scroll(b"\x1B[18~".as_slice());
                        status = Status::Captured;
                    }
                    KeyCode::F8 => {
                        terminal.input_scroll(b"\x1B[19~".as_slice());
                        status = Status::Captured;
                    }
                    KeyCode::F9 => {
                        terminal.input_scroll(b"\x1B[20~".as_slice());
                        status = Status::Captured;
                    }
                    KeyCode::F10 => {
                        terminal.input_scroll(b"\x1B[21~".as_slice());
                        status = Status::Captured;
                    }
                    KeyCode::F11 => {
                        terminal.input_scroll(b"\x1B[23~".as_slice());
                        status = Status::Captured;
                    }
                    KeyCode::F12 => {
                        terminal.input_scroll(b"\x1B[24~".as_slice());
                        status = Status::Captured;
                    }
                    _ => (),
                },
            },
            Event::Keyboard(KeyEvent::ModifiersChanged(modifiers)) => {
                state.modifiers = modifiers;
            }
            Event::Keyboard(KeyEvent::CharacterReceived(character)) if state.is_focused => {
                match (
                    state.modifiers.logo(),
                    state.modifiers.control(),
                    state.modifiers.alt(),
                    state.modifiers.shift(),
                ) {
                    (true, _, _, _) => {
                        // Ignore super
                    }
                    (false, true, true, false) => {
                        // Handle ctrl-alt for non-control characters
                        // Or should I try to minimize this to only
                        // catch control sequences that conflicts with
                        // keykodes for Split
                        // if character != '\u{4}' && character != '\u{12}' {
                        // is there any valid case for control characters with modifers
                        // ctrl-alt?
                        if !character.is_control() {
                            let mut buf = [0, 0, 0, 0];
                            let str = character.encode_utf8(&mut buf);
                            terminal.input_scroll(str.as_bytes().to_vec());
                            status = Status::Captured;
                        }
                    }
                    (false, true, _, false) => {
                        // Handle ctrl for control characters (Ctrl-A to Ctrl-Z)
                        if character.is_control() {
                            let mut buf = [0, 0, 0, 0];
                            let str = character.encode_utf8(&mut buf);
                            terminal.input_scroll(str.as_bytes().to_vec());
                            status = Status::Captured;
                        }
                    }
                    (false, true, _, true) => {
                        // Ignore ctrl+shift
                    }
                    (false, false, true, _) => {
                        if !character.is_control() {
                            // Handle alt for non-control characters
                            let mut buf = [0x1B, 0, 0, 0, 0];
                            let len = {
                                let str = character.encode_utf8(&mut buf[1..]);
                                str.len() + 1
                            };
                            terminal.input_scroll(buf[..len].to_vec());
                            status = Status::Captured;
                        }
                    }
                    (false, false, false, _) => {
                        // Handle no modifiers for non-control characters
                        if !character.is_control() {
                            let mut buf = [0, 0, 0, 0];
                            let str = character.encode_utf8(&mut buf);
                            terminal.input_scroll(str.as_bytes().to_vec());
                            status = Status::Captured;
                        }
                    }
                }
            }
            Event::Mouse(MouseEvent::ButtonPressed(button)) => {
                if let Some(p) = cursor_position.position_in(layout.bounds()) {
                    state.is_focused = true;

                    // Handle left click drag
                    if let Button::Left = button {
                        let x = p.x - self.padding.left;
                        let y = p.y - self.padding.top;
                        if x >= 0.0 && x < buffer_size.0 && y >= 0.0 && y < buffer_size.1 {
                            let click_kind =
                                if let Some((click_kind, click_time)) = state.click.take() {
                                    if click_time.elapsed() < self.click_timing {
                                        match click_kind {
                                            ClickKind::Single => ClickKind::Double,
                                            ClickKind::Double => ClickKind::Triple,
                                            ClickKind::Triple => ClickKind::Single,
                                        }
                                    } else {
                                        ClickKind::Single
                                    }
                                } else {
                                    ClickKind::Single
                                };
                            //TODO: better calculation of position
                            let col = x / terminal.size().cell_width;
                            let row = y / terminal.size().cell_height;
                            let location = terminal.viewport_to_point(TermPoint::new(
                                row as usize,
                                TermColumn(col as usize),
                            ));
                            let side = if col.fract() < 0.5 {
                                TermSide::Left
                            } else {
                                TermSide::Right
                            };
                            let selection = match click_kind {
                                ClickKind::Single => {
                                    Selection::new(SelectionType::Simple, location, side)
                                }
                                ClickKind::Double => {
                                    Selection::new(SelectionType::Semantic, location, side)
                                }
                                ClickKind::Triple => {
                                    Selection::new(SelectionType::Lines, location, side)
                                }
                            };
                            {
                                let mut term = terminal.term.lock();
                                term.selection = Some(selection);
                            }
                            terminal.needs_update = true;
                            state.click = Some((click_kind, Instant::now()));
                            state.dragging = Some(Dragging::Buffer);
                        } else if scrollbar_rect.contains(Point::new(x, y)) {
                            if let Some(start_scroll) = terminal.scrollbar() {
                                state.dragging = Some(Dragging::Scrollbar {
                                    start_y: y,
                                    start_scroll,
                                });
                            }
                        } else if x >= scrollbar_rect.x
                            && x < (scrollbar_rect.x + scrollbar_rect.width)
                        {
                            if terminal.scrollbar().is_some() {
                                let scroll_ratio =
                                    terminal.with_buffer(|buffer| y / buffer.size().1);
                                terminal.scroll_to(scroll_ratio);
                                if let Some(start_scroll) = terminal.scrollbar() {
                                    state.dragging = Some(Dragging::Scrollbar {
                                        start_y: y,
                                        start_scroll,
                                    });
                                }
                            }
                        }
                    }

                    // Update context menu state
                    if let Some(on_context_menu) = &self.on_context_menu {
                        shell.publish((on_context_menu)(match self.context_menu {
                            Some(_) => None,
                            None => match button {
                                Button::Right => Some(p),
                                _ => None,
                            },
                        }));
                    }

                    status = Status::Captured;
                }
            }
            Event::Mouse(MouseEvent::ButtonReleased(Button::Left)) => {
                state.dragging = None;
                status = Status::Captured;
            }
            Event::Mouse(MouseEvent::CursorMoved { .. }) => {
                if let Some(dragging) = &state.dragging {
                    if let Some(p) = cursor_position.position() {
                        let x = (p.x - layout.bounds().x) - self.padding.left;
                        let y = (p.y - layout.bounds().y) - self.padding.top;
                        match dragging {
                            Dragging::Buffer => {
                                //TODO: better calculation of position
                                let col = x / terminal.size().cell_width;
                                let row = y / terminal.size().cell_height;
                                let location = terminal.viewport_to_point(TermPoint::new(
                                    row as usize,
                                    TermColumn(col as usize),
                                ));
                                let side = if col.fract() < 0.5 {
                                    TermSide::Left
                                } else {
                                    TermSide::Right
                                };
                                {
                                    let mut term = terminal.term.lock();
                                    if let Some(selection) = &mut term.selection {
                                        selection.update(location, side);
                                    }
                                }
                                terminal.needs_update = true;
                            }
                            Dragging::Scrollbar {
                                start_y,
                                start_scroll,
                            } => {
                                let scroll_offset = terminal
                                    .with_buffer(|buffer| ((y - start_y) / buffer.size().1));
                                terminal.scroll_to(start_scroll.0 + scroll_offset);
                            }
                        }
                    }
                    status = Status::Captured;
                }
            }
            Event::Mouse(MouseEvent::WheelScrolled { delta }) => {
                if let Some(_p) = cursor_position.position_in(layout.bounds()) {
                    match delta {
                        ScrollDelta::Lines { x: _, y } => {
                            //TODO: this adjustment is just a guess!
                            state.scroll_pixels = 0.0;
                            let lines = (-y * 6.0) as i32;
                            if lines != 0 {
                                terminal.scroll(TerminalScroll::Delta(-lines));
                            }
                            status = Status::Captured;
                        }
                        ScrollDelta::Pixels { x: _, y } => {
                            //TODO: this adjustment is just a guess!
                            state.scroll_pixels -= y * 6.0;
                            let mut lines = 0;
                            let metrics = terminal.with_buffer(|buffer| buffer.metrics());
                            while state.scroll_pixels <= -metrics.line_height {
                                lines -= 1;
                                state.scroll_pixels += metrics.line_height;
                            }
                            while state.scroll_pixels >= metrics.line_height {
                                lines += 1;
                                state.scroll_pixels -= metrics.line_height;
                            }
                            if lines != 0 {
                                terminal.scroll(TerminalScroll::Delta(-lines));
                            }
                            status = Status::Captured;
                        }
                    }
                }
            }
            _ => (),
        }

        status
    }
}

impl<'a, Message> From<TerminalBox<'a, Message>> for Element<'a, Message, Renderer>
where
    Message: Clone + 'a,
{
    fn from(terminal_box: TerminalBox<'a, Message>) -> Self {
        Self::new(terminal_box)
    }
}

enum ClickKind {
    Single,
    Double,
    Triple,
}

enum Dragging {
    Buffer,
    Scrollbar {
        start_y: f32,
        start_scroll: (f32, f32),
    },
}

pub struct State {
    modifiers: Modifiers,
    click: Option<(ClickKind, Instant)>,
    dragging: Option<Dragging>,
    is_focused: bool,
    scroll_pixels: f32,
    scrollbar_rect: Cell<Rectangle<f32>>,
}

impl State {
    /// Creates a new [`State`].
    pub fn new() -> State {
        State {
            modifiers: Modifiers::empty(),
            click: None,
            dragging: None,
            is_focused: false,
            scroll_pixels: 0.0,
            scrollbar_rect: Cell::new(Rectangle::default()),
        }
    }
}

impl operation::Focusable for State {
    fn is_focused(&self) -> bool {
        self.is_focused
    }

    fn focus(&mut self) {
        self.is_focused = true;
    }

    fn unfocus(&mut self) {
        self.is_focused = false;
    }
}<|MERGE_RESOLUTION|>--- conflicted
+++ resolved
@@ -38,7 +38,7 @@
     time::{Duration, Instant},
 };
 
-use crate::{Terminal, TerminalScroll, terminal::Metadata};
+use crate::{terminal::Metadata, Terminal, TerminalScroll};
 
 pub struct TerminalBox<'a, Message> {
     terminal: &'a Mutex<Terminal>,
@@ -251,8 +251,9 @@
 
         // Render default background
         {
-<<<<<<< HEAD
-            let background_color = cosmic_text::Color(terminal.default_attrs().metadata as u32);
+            let meta = &terminal.metadata_set[terminal.default_attrs().metadata];
+            let background_color = meta.bg;
+
             //TODO: get shaded background color from theme
             let mut shade: f32 = 1.0;
             if !state.is_focused {
@@ -264,11 +265,7 @@
                 background_color.b() as f32 * shade / 255.0,
                 background_color.a() as f32 * shade / 255.0,
             );
-=======
-            let meta = &terminal.metadata_set[terminal.default_attrs().metadata];
-            let background_color = meta.bg;
-
->>>>>>> 4e0e84a4
+
             renderer.fill_quad(
                 Quad {
                     bounds: Rectangle::new(
@@ -331,7 +328,10 @@
 
                         macro_rules! mk_pos_offset {
                             ($x_offset:expr, $bottom_offset:expr) => {
-                                Vector::new(self.start_x + $x_offset, self.line_top + self.line_height - $bottom_offset)
+                                Vector::new(
+                                    self.start_x + $x_offset,
+                                    self.line_top + self.line_height - $bottom_offset,
+                                )
                             };
                         }
 
@@ -339,14 +339,13 @@
                             ($pos_offset:expr, $style_line_height:expr, $width:expr) => {
                                 Quad {
                                     bounds: Rectangle::new(
-                                                self.view_position + $pos_offset,
-                                                Size::new($width, $style_line_height),
-                                            ),
-                                            border_radius: 0.0.into(),
-                                            border_width: 0.0,
-                                            border_color: Color::TRANSPARENT,
+                                        self.view_position + $pos_offset,
+                                        Size::new($width, $style_line_height),
+                                    ),
+                                    border_radius: 0.0.into(),
+                                    border_width: 0.0,
+                                    border_color: Color::TRANSPARENT,
                                 }
-
                             };
                             ($pos_offset:expr, $style_line_height:expr) => {
                                 mk_quad!($pos_offset, $style_line_height, self.end_x - self.start_x)
@@ -361,7 +360,8 @@
                         );
 
                         if !metadata.flags.is_empty() {
-                            let style_line_height = (self.glyph_font_size / 10.0).max(2.0).min(16.0);
+                            let style_line_height =
+                                (self.glyph_font_size / 10.0).max(2.0).min(16.0);
 
                             let line_color = cosmic_text_to_iced_color(metadata.underline_color);
 
@@ -387,7 +387,7 @@
                                 let pos_offset1 = mk_pos_offset!(0.0, bottom_offset);
                                 let underline1_quad = mk_quad!(pos_offset1, style_line_height);
 
-                                let pos_offset2 = mk_pos_offset!(0.0, bottom_offset/2.0);
+                                let pos_offset2 = mk_pos_offset!(0.0, bottom_offset / 2.0);
                                 let underline2_quad = mk_quad!(pos_offset2, style_line_height);
 
                                 renderer.fill_quad(underline1_quad, line_color);
@@ -404,9 +404,10 @@
                                 while accu_width < full_width {
                                     dot_width = dot_width.min(full_width - accu_width);
                                     let pos_offset = mk_pos_offset!(accu_width, bottom_offset);
-                                    let underline_quad = mk_quad!(pos_offset, style_line_height, dot_width);
+                                    let underline_quad =
+                                        mk_quad!(pos_offset, style_line_height, dot_width);
                                     renderer.fill_quad(underline_quad, line_color);
-                                    accu_width  += 2.0 * dot_width;
+                                    accu_width += 2.0 * dot_width;
                                 }
                             }
 
@@ -420,16 +421,18 @@
 
                                 // gap-width dash first
                                 let pos_offset = mk_pos_offset!(accu_width, bottom_offset);
-                                let underline_quad = mk_quad!(pos_offset, style_line_height, gap_width);
+                                let underline_quad =
+                                    mk_quad!(pos_offset, style_line_height, gap_width);
                                 renderer.fill_quad(underline_quad, line_color);
                                 accu_width += gap_width * 2.0;
 
                                 while accu_width < full_width {
                                     dash_width = dash_width.min(full_width - accu_width);
                                     let pos_offset = mk_pos_offset!(accu_width, bottom_offset);
-                                    let underline_quad = mk_quad!(pos_offset, style_line_height, dash_width);
+                                    let underline_quad =
+                                        mk_quad!(pos_offset, style_line_height, dash_width);
                                     renderer.fill_quad(underline_quad, line_color);
-                                    accu_width  += dash_width + gap_width;
+                                    accu_width += dash_width + gap_width;
                                 }
                             }
 
@@ -452,7 +455,8 @@
                                     };
 
                                     let pos_offset = mk_pos_offset!(accu_width, dot_bottom_offset);
-                                    let underline_quad = mk_quad!(pos_offset, style_line_height, dot_width);
+                                    let underline_quad =
+                                        mk_quad!(pos_offset, style_line_height, dot_width);
                                     renderer.fill_quad(underline_quad, line_color);
                                     accu_width += dot_width;
                                 }
